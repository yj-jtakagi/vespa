// Copyright 2018 Yahoo Holdings. Licensed under the terms of the Apache 2.0 license. See LICENSE in the project root.
package com.yahoo.vespa.hosted.controller.integration;

import com.google.inject.Inject;
import com.yahoo.component.AbstractComponent;
import com.yahoo.component.Version;
import com.yahoo.config.provision.ApplicationId;
import com.yahoo.config.provision.HostName;
import com.yahoo.config.provision.NodeType;
import com.yahoo.config.provision.zone.ZoneId;
import com.yahoo.vespa.hosted.controller.api.application.v4.model.DeployOptions;
import com.yahoo.vespa.hosted.controller.api.application.v4.model.EndpointStatus;
import com.yahoo.vespa.hosted.controller.api.application.v4.model.configserverbindings.ConfigChangeActions;
import com.yahoo.vespa.hosted.controller.api.identifiers.DeploymentId;
import com.yahoo.vespa.hosted.controller.api.identifiers.Hostname;
import com.yahoo.vespa.hosted.controller.api.identifiers.Identifier;
import com.yahoo.vespa.hosted.controller.api.identifiers.TenantId;
import com.yahoo.vespa.hosted.controller.api.integration.certificates.ApplicationCertificate;
import com.yahoo.vespa.hosted.controller.api.integration.configserver.ConfigServer;
import com.yahoo.vespa.hosted.controller.api.integration.configserver.ContainerEndpoint;
import com.yahoo.vespa.hosted.controller.api.integration.configserver.LoadBalancer;
import com.yahoo.vespa.hosted.controller.api.integration.configserver.Log;
import com.yahoo.vespa.hosted.controller.api.integration.configserver.Node;
import com.yahoo.vespa.hosted.controller.api.integration.configserver.NotFoundException;
import com.yahoo.vespa.hosted.controller.api.integration.configserver.PrepareResponse;
import com.yahoo.vespa.hosted.controller.api.integration.configserver.ServiceConvergence;
import com.yahoo.vespa.hosted.controller.application.ApplicationPackage;
import com.yahoo.vespa.hosted.controller.application.SystemApplication;
import com.yahoo.vespa.serviceview.bindings.ApplicationView;
import com.yahoo.vespa.serviceview.bindings.ClusterView;
import com.yahoo.vespa.serviceview.bindings.ServiceView;
import org.apache.commons.io.IOUtils;

import java.io.InputStream;
import java.time.Instant;
import java.util.ArrayList;
import java.util.Collections;
import java.util.HashMap;
import java.util.HashSet;
import java.util.LinkedHashMap;
import java.util.List;
import java.util.Map;
import java.util.Optional;
import java.util.Set;
import java.util.logging.Level;
import java.util.stream.Collectors;
import java.util.stream.IntStream;

/**
 * @author mortent
 * @author jonmv
 */
public class ConfigServerMock extends AbstractComponent implements ConfigServer {

    private final Map<ApplicationId, Application> applications = new LinkedHashMap<>();
    private final Map<String, EndpointStatus> endpoints = new HashMap<>();
    private final NodeRepositoryMock nodeRepository = new NodeRepositoryMock();
    private final Map<DeploymentId, ServiceConvergence> serviceStatus = new HashMap<>();
    private final Set<ApplicationId> disallowConvergenceCheckApplications = new HashSet<>();
    private final Version initialVersion = new Version(6, 1, 0);
    private final Set<DeploymentId> suspendedApplications = new HashSet<>();
    private final Map<ZoneId, List<LoadBalancer>> loadBalancers = new HashMap<>();
    private final Map<DeploymentId, List<Log>> warnings = new HashMap<>();
    private final Map<DeploymentId, Set<String>> rotationNames = new HashMap<>();

    private Version lastPrepareVersion = null;
    private RuntimeException prepareException = null;
    private ConfigChangeActions configChangeActions = null;
    private String log = "INFO - All good";

    @Inject
    public ConfigServerMock(ZoneRegistryMock zoneRegistry) {
        bootstrap(zoneRegistry.zones().all().ids(), SystemApplication.all());
    }

    /** Sets the ConfigChangeActions that will be returned on next deployment. */
    public void setConfigChangeActions(ConfigChangeActions configChangeActions) {
        this.configChangeActions = configChangeActions;
    }

    /** Assigns a reserved tenant node to the given deployment, with initial versions. */
    public void provision(ZoneId zone, ApplicationId application) {
        nodeRepository().putByHostname(zone, new Node(hostFor(application, zone),
                                                      Node.State.reserved,
                                                      NodeType.tenant,
                                                      Optional.of(application),
                                                      initialVersion,
                                                      initialVersion));
    }

    public HostName hostFor(ApplicationId application, ZoneId zone) {
        return HostName.from("host-" + application.serializedForm() + "-" + zone.value());
    }

    public void bootstrap(List<ZoneId> zones, SystemApplication... applications) {
        bootstrap(zones, List.of(applications));
    }

    public void bootstrap(List<ZoneId> zones, List<SystemApplication> applications) {
        nodeRepository().clear();
        addNodes(zones, applications);
    }

    public void addNodes(List<ZoneId> zones, List<SystemApplication> applications) {
        for (ZoneId zone : zones) {
            for (SystemApplication application : applications) {
                List<Node> nodes = IntStream.rangeClosed(1, 3)
                                            .mapToObj(i -> new Node(
                                                    HostName.from("node-" + i + "-" + application.id().application()
                                                                                                 .value()),
                                                    Node.State.active, application.nodeType(),
                                                    Optional.of(application.id()),
                                                    initialVersion,
                                                    initialVersion
                                            ))
                                            .collect(Collectors.toList());
                nodeRepository().putByHostname(zone, nodes);
                convergeServices(application.id(), zone);
            }
        }
    }

    /** Converge all services belonging to the given application */
    public void convergeServices(ApplicationId application, ZoneId zone) {
        List<Node> nodes = nodeRepository.list(zone, application);
        serviceStatus.put(new DeploymentId(application, zone), new ServiceConvergence(application,
                                                                                      zone,
                                                                                      true,
                                                                                      2,
                                                                                      nodes.stream()
                                                                                           .map(node -> new ServiceConvergence.Status(node.hostname(),
                                                                                                                                      43,
                                                                                                                                      "container",
                                                                                                                                      2))
                                                                                           .collect(Collectors.toList())));
    }

    /** The version given in the previous prepare call, or empty if no call has been made */
    public Optional<Version> lastPrepareVersion() {
        return Optional.ofNullable(lastPrepareVersion);
    }

    /** The exception to throw on the next prepare run, or null to continue normally */
    public void throwOnNextPrepare(RuntimeException prepareException) {
        this.prepareException = prepareException;
    }

    /** Set version for an application in a given zone */
    public void setVersion(ApplicationId application, ZoneId zone, Version version) {
        for (Node node : nodeRepository().list(zone, application)) {
            nodeRepository().putByHostname(zone, new Node(node.hostname(), node.state(), node.type(), node.owner(),
                                                          version, version));
        }
    }

    /** The initial version of this config server */
    public Version initialVersion() {
        return initialVersion;
    }

    /** Get deployed application by ID */
    public Optional<Application> application(ApplicationId id) {
        return Optional.ofNullable(applications.get(id));
    }

    public void setSuspended(DeploymentId deployment, boolean suspend) {
        if (suspend)
            suspendedApplications.add(deployment);
        else
            suspendedApplications.remove(deployment);
    }

    public void generateWarnings(DeploymentId deployment, int count) {
        List<Log> logs = new ArrayList<>(count);
        for (int i = 0; i < count; i++) {
            Log log = new Log();
            log.time = Instant.now().toEpochMilli();
            log.level = Level.WARNING.getName();
            log.message = "log message " + (count + 1) + " generated by unit test";
            logs.add(log);
        }
        warnings.put(deployment, List.copyOf(logs));
    }

    public Map<DeploymentId, Set<String>> rotationNames() {
        return Collections.unmodifiableMap(rotationNames);
    }

    @Override
    public NodeRepositoryMock nodeRepository() {
        return nodeRepository;
    }

    @Override
    public Optional<ServiceConvergence> serviceConvergence(DeploymentId deployment, Optional<Version> version) {
        if (disallowConvergenceCheckApplications.contains(deployment.applicationId()))
            throw new IllegalStateException(deployment.applicationId() + " should not ask for service convergence");

        return Optional.ofNullable(serviceStatus.get(deployment));
    }

    public void disallowConvergenceCheck(ApplicationId applicationId) {
        disallowConvergenceCheckApplications.add(applicationId);
    }

    @Override
    public List<LoadBalancer> getLoadBalancers(ZoneId zone) {
        return loadBalancers.getOrDefault(zone, Collections.emptyList());
    }

    @Override
    public List<LoadBalancer> getLoadBalancers(ApplicationId application, ZoneId zone) {
        return getLoadBalancers(zone).stream()
                                     .filter(lb -> lb.application().equals(application))
                                     .collect(Collectors.toUnmodifiableList());
    }

    public void addLoadBalancers(ZoneId zone, List<LoadBalancer> loadBalancers) {
        this.loadBalancers.putIfAbsent(zone, new ArrayList<>());
        this.loadBalancers.get(zone).addAll(loadBalancers);
    }

    public void removeLoadBalancers(ApplicationId application, ZoneId zone) {
        getLoadBalancers(zone).removeIf(lb -> lb.application().equals(application));
    }

    @Override
    public PreparedApplication deploy(DeploymentId deployment, DeployOptions deployOptions, Set<String> rotationNames,
<<<<<<< HEAD
                                      Set<ContainerEndpoint> containerEndpoints, byte[] content) {
=======
                                      List<ContainerEndpoint> containerEndpoints, ApplicationCertificate applicationCertificate, byte[] content) {
>>>>>>> e8d94725
        lastPrepareVersion = deployOptions.vespaVersion.map(Version::fromString).orElse(null);
        if (prepareException != null) {
            RuntimeException prepareException = this.prepareException;
            this.prepareException = null;
            throw prepareException;
        }
        applications.put(deployment.applicationId(), new Application(deployment.applicationId(), lastPrepareVersion, new ApplicationPackage(content)));

        if (nodeRepository().list(deployment.zoneId(), deployment.applicationId()).isEmpty())
            provision(deployment.zoneId(), deployment.applicationId());

        this.rotationNames.put(deployment, containerEndpoints.stream().flatMap(e -> e.names().stream()).collect(Collectors.toSet()));

        return () -> {
            Application application = applications.get(deployment.applicationId());
            application.activate();
            List<Node> nodes = nodeRepository.list(deployment.zoneId(), deployment.applicationId());
            for (Node node : nodes) {
                nodeRepository.putByHostname(deployment.zoneId(), new Node(node.hostname(),
                                                                           Node.State.active,
                                                                           node.type(),
                                                                           node.owner(),
                                                                           node.currentVersion(),
                                                                           application.version().get()));
            }
            serviceStatus.put(deployment, new ServiceConvergence(deployment.applicationId(),
                                                                 deployment.zoneId(),
                                                                 false,
                                                                 2,
                                                                 nodes.stream()
                                                                      .map(node -> new ServiceConvergence.Status(node.hostname(),
                                                                                                                 43,
                                                                                                                 "container",
                                                                                                                 1))
                                                                      .collect(Collectors.toList())));

            PrepareResponse prepareResponse = new PrepareResponse();
            prepareResponse.message = "foo";
            prepareResponse.configChangeActions = configChangeActions != null
                    ? configChangeActions
                    : new ConfigChangeActions(Collections.emptyList(),
                                              Collections.emptyList());
            setConfigChangeActions(null);
            prepareResponse.tenant = new TenantId("tenant");
            prepareResponse.log = warnings.getOrDefault(deployment, Collections.emptyList());
            return prepareResponse;
        };
    }

    @Override
    public boolean isSuspended(DeploymentId deployment) {
        return suspendedApplications.contains(deployment);
    }

    @Override
    public void restart(DeploymentId deployment, Optional<Hostname> hostname) {
        nodeRepository().requestRestart(deployment, hostname.map(Identifier::id).map(HostName::from));
    }

    @Override
    public void deactivate(DeploymentId deployment) throws NotFoundException {
        ApplicationId applicationId = deployment.applicationId();
        nodeRepository().removeByHostname(deployment.zoneId(),
                                          nodeRepository().list(deployment.zoneId(), applicationId));
        if ( ! applications.containsKey(applicationId))
            throw new NotFoundException("No application with id " + applicationId + " exists, cannot deactivate");
        applications.remove(applicationId);
        serviceStatus.remove(deployment);
    }

    // Returns a canned example response
    @Override
    public ApplicationView getApplicationView(String tenantName, String applicationName, String instanceName,
                                              String environment, String region) {
        String cfgHostname = String.format("https://cfg.%s.%s.test.vip:4443", environment, region);
        String cfgServiceUrlPrefix = String.format("%s/serviceview/v1/tenant/%s/application/%s/environment/%s/region/%s/instance/%s/service",
                                                   cfgHostname, tenantName, applicationName,
                                                   environment, region, instanceName);
        ApplicationView applicationView = new ApplicationView();
        ClusterView cluster = new ClusterView();
        cluster.name = "cluster1";
        cluster.type = "content";
        cluster.url = cfgServiceUrlPrefix + "/container-clustercontroller-6s8slgtps7ry8uh6lx21ejjiv/cluster/v2/cluster1";
        ServiceView service = new ServiceView();
        service.configId = "cluster1/storage/0";
        service.host = "host1";
        service.serviceName = "storagenode";
        service.serviceType = "storagenode";
        service.url = cfgServiceUrlPrefix + "/storagenode-awe3slno6mmq2fye191y324jl/state/v1/";
        cluster.services = new ArrayList<>();
        cluster.services.add(service);
        applicationView.clusters = new ArrayList<>();
        applicationView.clusters.add(cluster);
        return applicationView;
    }

    // Returns a canned example response
    @Override
    public Map<?,?> getServiceApiResponse(String tenantName, String applicationName, String instanceName,
                                          String environment, String region, String serviceName, String restPath) {
        Map<String,List<?>> root = new HashMap<>();
        List<Map<?,?>> resources = new ArrayList<>();
        Map<String,String> resource = new HashMap<>();
        resource.put("url", "http://localhost:8080/application/v4/tenant/tenant1/application/application1/environment/prod/region/us-west-1/instance/default/service/filedistributorservice-dud1f4w037qdxdrn0ovxfdtgw/state/v1/config");
        resources.add(resource);
        root.put("resources", resources);
        return root;
    }

    @Override
    public void setGlobalRotationStatus(DeploymentId deployment, String endpoint, EndpointStatus status) {
        endpoints.put(endpoint, status);
    }

    @Override
    public EndpointStatus getGlobalRotationStatus(DeploymentId deployment, String endpoint) {
        EndpointStatus result = new EndpointStatus(EndpointStatus.Status.in, "", "", 1497618757L);
        return endpoints.getOrDefault(endpoint, result);
    }

    @Override
    public InputStream getLogs(DeploymentId deployment, Map<String, String> queryParameters) {
        return IOUtils.toInputStream(log);
    }

    public void setLogStream(String log) {
        this.log = log;
    }

    @Override
    public List<String> getContentClusters(DeploymentId deployment) {
        return Collections.singletonList("music");
    }

    public static class Application {

        private final ApplicationId id;
        private final Version version;
        private boolean activated;
        private final ApplicationPackage applicationPackage;

        private Application(ApplicationId id, Version version, ApplicationPackage applicationPackage) {
            this.id = id;
            this.version = version;
            this.applicationPackage = applicationPackage;
        }

        public ApplicationId id() {
            return id;
        }

        public Optional<Version> version() {
            return Optional.ofNullable(version);
        }

        public boolean activated() {
            return activated;
        }

        public ApplicationPackage applicationPackage() {
            return applicationPackage;
        }

        private void activate() {
            this.activated = true;
        }

    }

}<|MERGE_RESOLUTION|>--- conflicted
+++ resolved
@@ -226,11 +226,7 @@
 
     @Override
     public PreparedApplication deploy(DeploymentId deployment, DeployOptions deployOptions, Set<String> rotationNames,
-<<<<<<< HEAD
-                                      Set<ContainerEndpoint> containerEndpoints, byte[] content) {
-=======
-                                      List<ContainerEndpoint> containerEndpoints, ApplicationCertificate applicationCertificate, byte[] content) {
->>>>>>> e8d94725
+                                      Set<ContainerEndpoint> containerEndpoints, ApplicationCertificate applicationCertificate, byte[] content) {
         lastPrepareVersion = deployOptions.vespaVersion.map(Version::fromString).orElse(null);
         if (prepareException != null) {
             RuntimeException prepareException = this.prepareException;
